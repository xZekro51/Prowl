--- conflicted
+++ resolved
@@ -41,14 +41,7 @@
   <ItemGroup>
     <PackageReference Include="AssimpNet" Version="5.0.0-beta1" />
     <PackageReference Include="CommandLineParser" Version="2.9.1" />
-<<<<<<< HEAD
     <PackageReference Include="Glslang.NET" Version="1.2.0" />
-    <PackageReference Include="NuGet.Protocol" Version="6.11.0" />
-    <PackageReference Include="NuGet.Resolver" Version="6.11.0" />
-    <PackageReference Include="NuGet.Versioning" Version="6.11.0" />
-=======
-    <PackageReference Include="DirectXShaderCompiler.NET" Version="1.3.3" />
->>>>>>> 922bad67
     <PackageReference Include="SixLabors.ImageSharp" Version="2.1.9" />
     <PackageReference Include="SixLabors.ImageSharp.Textures" Version="0.0.0-alpha.0.140" />
     <PackageReference Include="SPIRV-Cross.NET" Version="1.0.1" />
