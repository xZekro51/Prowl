﻿using Prowl.Runtime.GUI;
using Prowl.Runtime;
using Prowl.Icons;

namespace Prowl.Editor
{

    // 1. rename the configs to be easier to understand
    // 2. Multi-Select, always return a List<FileSystemInfo> instead of a single file path

    public enum FileDialogType { OpenFile, SaveFile, Count }
    public enum FileDialogSortBy { Name, Date, Size, Type, None }

    public class FileDialogContext
    {
        public string title;
        public FileDialogType type;

        public string fileName;
        public DirectoryInfo directoryPath;
        public string resultPath;

        public bool refreshInfo;
        public ulong currentIndex;
        public List<FileInfo> currentFiles = [];
        public List<DirectoryInfo> currentDirectories = [];

        public Action<string>? OnComplete;
        public Action? OnCancel;
    }

    public class FileDialog : EditorWindow
    {
        public FileDialogContext Dialog;

        private FileDialogSortBy sortBy = FileDialogSortBy.None;
        private FileDialogSortBy sortByPrevious = FileDialogSortBy.None;
        private bool sortDown = false;

        private Stack<DirectoryInfo> _BackStack = new();
        private Stack<DirectoryInfo> _ForwardStack = new();

        protected override bool Center { get; } = true;
        protected override double Width { get; } = 1024 + (512 / 2);
        protected override double Height { get; } = 1024;
        protected override bool BackgroundFade { get; } = true;
        protected override bool IsDockable => false;
        protected override bool LockSize => true;
        protected override bool TitleBar => false;
        
        string _path = "";

        public FileDialog(FileDialogContext dialogInfo) : base()
        {
            Dialog = dialogInfo;
            Title = Dialog.title;
            _path = Dialog.directoryPath.FullName;
        }

        public static void Open(FileDialogContext dialogInfo)
        {
            new FileDialog(dialogInfo);
        }

        protected override void Draw()
        {
<<<<<<< HEAD
            //bool complete = false;
            //
            //g.CurrentNode.Layout(LayoutType.Column);
            //g.CurrentNode.ScaleChildren();
            //g.CurrentNode.Padding(10, 10, 10, 10);
            //
            //using (g.Node("Header").ExpandWidth().MaxHeight(GuiStyle.ItemHeight).Layout(LayoutType.Row).ScaleChildren().Enter())
            //{
            //    var textSize = UIDrawList.DefaultFont.CalcTextSize(Dialog.title, 0);
            //    using (g.Node("Title").Expand().MaxWidth(textSize.x).Enter())
            //    {
            //        g.DrawText(UIDrawList.DefaultFont, Dialog.title, 20, g.CurrentNode.LayoutData.InnerRect, GuiStyle.Base10);
            //    }
            //
            //    using (g.ButtonNode("BackBtn", out var pressed, out var hovered).Expand().MaxWidth(GuiStyle.ItemHeight).Enter())
            //    {
            //        g.DrawText(UIDrawList.DefaultFont, FontAwesome6.ChevronLeft, 20, g.CurrentNode.LayoutData.InnerRect, hovered ? GuiStyle.Base11 : GuiStyle.Base4);
            //    }
            //
            //    using (g.ButtonNode("ForwardBtn", out var pressed, out var hovered).Expand().MaxWidth(GuiStyle.ItemHeight).Enter())
            //    {
            //        g.DrawText(UIDrawList.DefaultFont, FontAwesome6.ChevronRight, 20, g.CurrentNode.LayoutData.InnerRect, hovered ? GuiStyle.Base11 : GuiStyle.Base4);
            //    }
            //
            //    using (g.Node("Search").Expand().Enter())
            //    {
            //        g.Search("SearchInput", ref _searchText, 0, 0, Size.Percentage(1f), GuiStyle.ItemHeight);
            //    }
            //    using (g.Node("Search").Expand().Enter())
            //    {
            //        g.Search("SearchInput", ref _searchText, 0, 0, Size.Percentage(1f), GuiStyle.ItemHeight);
            //    }
            //
            //
            //    g.Search("SearchInput", ref _searchText, 0, 0, Size.Percentage(1f), GuiStyle.ItemHeight);
            //}
            //
            //// Clicked outside Window
            //if (g.IsPointerClick(Veldrid.MouseButton.Left) && !g.IsHovering())
            //{
            //    isOpened = false;
            //    Dialog.OnCancel?.Invoke();
            //}
            //
            //if (complete)
            //    isOpened = false;
=======
            bool complete = false;

            gui.CurrentNode.Layout(LayoutType.Row);
            gui.CurrentNode.ScaleChildren();

            using (gui.Node("Sidebar").Layout(LayoutType.Column).ExpandHeight().ScaleChildren().MaxWidth(200).Enter())
            {
                for (int i = 0; i < 10; i++)
                {
                    using (gui.Node("Content" + i).ExpandWidth().Height(GuiStyle.ItemHeight).ScaleChildren()
                               .Layout(LayoutType.Row).Enter())
                    {
                        var hovered = gui.IsNodeHovered();
                        Color bg = hovered ? GuiStyle.Base11 : GuiStyle.Base4;
                        gui.Draw2D.DrawText("Epic Feele.txt.json", 20, gui.CurrentNode.LayoutData.InnerRect, bg);
                    }
                }
            }

            using (gui.Node("Window").Layout(LayoutType.Column).ExpandHeight().ScaleChildren().Enter())
            {
                using (gui.Node("Header").ExpandWidth().MaxHeight(GuiStyle.ItemHeight + 20).Layout(LayoutType.Row)
                           .ScaleChildren().Padding(10).Enter())
                {
                    using (gui.Node("Title").ExpandHeight().Enter())
                    {
                        gui.Draw2D.DrawText(Dialog.title, 20, gui.CurrentNode.LayoutData.InnerRect, GuiStyle.Base10);
                    }

                    using (gui.Node("BackBtn").ExpandHeight().MaxWidth(20).Enter())
                    {
                        var hovered = gui.IsNodeHovered() || _BackStack.Count > 0;
                        gui.Draw2D.DrawText(FontAwesome6.ChevronLeft, 20, gui.CurrentNode.LayoutData.InnerRect,
                            hovered ? GuiStyle.Base11 : GuiStyle.Base4);

                        if (gui.IsNodePressed() && _BackStack.Count > 0)
                        {
                            Debug.Log("popping top item");
                            Dialog.directoryPath = _BackStack.Pop();
                        }
                    }

                    using (gui.Node("ForwardBtn").ExpandHeight().MaxWidth(20).Enter())
                    {
                        var hovered = gui.IsNodeHovered();
                        gui.Draw2D.DrawText(FontAwesome6.ChevronRight, 20, gui.CurrentNode.LayoutData.InnerRect,
                            hovered ? GuiStyle.Base11 : GuiStyle.Base4);
                    }

                    using (gui.Node("Path").ExpandHeight().Enter())
                    {
                        var size = gui.CurrentNode.LayoutData.Rect.width;
                        var style = new GuiStyle();
                        var g = Runtime.GUI.Gui.ActiveGUI;

                        style.WidgetColor = GuiStyle.WindowBackground;
                        style.Border = GuiStyle.Borders;
                        style.WidgetRoundness = 8f;
                        style.BorderThickness = 1f;
                        gui.InputField("Path", ref _path, 0x100, Gui.InputFieldFlags.None, 0, 0, size, null, style);
                    }

                    using (gui.Node("FileName").ExpandHeight().Enter())
                    {
                        gui.Search("FileName", ref Dialog.fileName, 0, 0, Size.Percentage(1f), GuiStyle.ItemHeight);
                    }

                    using (gui.Node("NewFolderBtn").ExpandHeight().Enter())
                    {
                        var hovered = gui.IsNodeHovered();
                        gui.Draw2D.DrawRectFilled(gui.CurrentNode.LayoutData.Rect,
                            hovered ? GuiStyle.Base11 : GuiStyle.Base4, 10);
                        gui.Draw2D.DrawText("New Folder", 20, gui.CurrentNode.LayoutData.InnerRect, GuiStyle.Base10);
                        if (gui.IsNodePressed())
                        {
                            Debug.Log("creating new folder");
                            Dialog.directoryPath.CreateSubdirectory("NewFolder");
                            Dialog.refreshInfo = true;
                        }
                    }

                    using (gui.Node("SaveBtn").ExpandHeight().Enter())
                    {
                        var hovered = gui.IsNodeHovered();
                        gui.Draw2D.DrawRectFilled(gui.CurrentNode.LayoutData.Rect,
                            hovered ? GuiStyle.Base11 : GuiStyle.Base4, 10);
                        gui.Draw2D.DrawText("Save", 20, gui.CurrentNode.LayoutData.InnerRect, GuiStyle.Base10);
                        if (gui.IsNodePressed())
                        {
                            var path = Path.Combine(Dialog.directoryPath.FullName + "/" + Dialog.fileName);
                            Debug.Log("saving as" + path);
                            Dialog.OnComplete?.Invoke(path);
                            isOpened = false;
                        }
                    }

                    if (complete)
                    {
                        isOpened = false;
                    }
                }

                using (gui.Node("Content").ExpandWidth().Layout(LayoutType.Column).Padding(10).Clip().Enter())
                {
                    DirectoryInfo[] directories = Dialog.directoryPath.GetDirectories();
                    int index = 0;
                    foreach (var directory in directories)
                    {
                        using (gui.Node("Content" + index).ExpandWidth().Height(GuiStyle.ItemHeight).ScaleChildren()
                                   .Layout(LayoutType.Row).Enter())
                        {
                            if (gui.IsNodePressed())
                            {
                                _BackStack.Push(Dialog.directoryPath);
                                Dialog.directoryPath = directory;
                            }

                            var hovered = gui.IsNodeHovered();
                            Color bg = hovered ? GuiStyle.Base11 : GuiStyle.Base4;
                            using (gui.Node("FileName").Expand().Enter())
                            {
                                gui.Draw2D.DrawText(FontAwesome6.Folder + directory.Name, 20,
                                    gui.CurrentNode.LayoutData.InnerRect.Min, bg);
                            }

                            using (gui.Node("FileDate").Expand().Enter())
                            {
                                gui.Draw2D.DrawText(directory.LastWriteTime.ToString(), 20,
                                    gui.CurrentNode.LayoutData.InnerRect.Min, bg);
                            }

                            using (gui.Node("SaveBtn").Expand().Enter())
                            {
                                gui.Draw2D.DrawText("Save", 20, gui.CurrentNode.LayoutData.InnerRect, bg);
                            }

                            index++;
                        }
                    }

                    FileInfo[] files = Dialog.directoryPath.GetFiles();
                    foreach (var file in files)
                    {
                        using (gui.Node("Content" + index).ExpandWidth().Height(GuiStyle.ItemHeight).ScaleChildren()
                                   .Layout(LayoutType.Row).Enter())
                        {
                            var hovered = gui.IsNodeHovered();
                            Color bg = hovered ? GuiStyle.Base11 : GuiStyle.Base4;
                            using (gui.Node("FileName").Expand().Enter())
                            {
                                gui.Draw2D.DrawText(file.Name, 20, gui.CurrentNode.LayoutData.InnerRect.Min, bg);
                            }

                            using (gui.Node("FileDate").Expand().Enter())
                            {
                                gui.Draw2D.DrawText(file.LastWriteTime.ToString(), 20,
                                    gui.CurrentNode.LayoutData.InnerRect.Min, bg);
                            }

                            using (gui.Node("FileDate").Expand().Enter())
                            {
                                gui.Draw2D.DrawText(toMemSizeReadable(file.Length), 20,
                                    gui.CurrentNode.LayoutData.InnerRect.Min, bg);
                            }

                            using (gui.Node("SaveBtn").Expand().Enter())
                            {
                                gui.Draw2D.DrawText("Save", 20, gui.CurrentNode.LayoutData.InnerRect, bg);
                            }

                            index++;
                        }
                    }

                    gui.ScrollV();
                }
            }

            // Clicked outside Window
            if (gui.IsPointerClick(Silk.NET.Input.MouseButton.Left) && !gui.IsPointerHovering())
            {
                Debug.Log("clicked outside of window");
                isOpened = false;
                Dialog.OnCancel?.Invoke();
            }
        }

        private string toMemSizeReadable(long length)
        {
            if (length < 1000)
            {
                // bytes
                return length + "bytes";
            }
            // if smaller than megabyte => kilobyte
            if (length < 1000000)
            {
                // kilobyte
                return length / 1000f + "kb";
            }
            if (length < 1000000000)
            {
                // megabyte
                return length / 1000000f + "mb";
            }
            
            // gigabyte
            return length / 1000000000f + "gb";
>>>>>>> 8c7e7cb6
        }

        private void Sort(bool forceSort = false)
        {
            if (sortBy == sortByPrevious && !forceSort)
                return;

            sortByPrevious = sortBy;

            // Sort directories
            if (sortBy == FileDialogSortBy.Name)
                Dialog.currentDirectories = [.. Dialog.currentDirectories.OrderBy(i => i.Name)];
            else if (sortBy == FileDialogSortBy.Date)
                Dialog.currentDirectories.Sort((a, b) => a.LastWriteTime.CompareTo(b.LastWriteTime));

            // Sort files
            if (sortBy == FileDialogSortBy.Name)
                Dialog.currentFiles = [.. Dialog.currentFiles.OrderBy(i => i.Name)];
            else if (sortBy == FileDialogSortBy.Date)
                Dialog.currentFiles.Sort((a, b) => a.LastWriteTime.CompareTo(b.LastWriteTime));
            else if (sortBy == FileDialogSortBy.Size)
                Dialog.currentFiles.Sort((a, b) => a.Length.CompareTo(b.Length));
            else if (sortBy == FileDialogSortBy.Type)
                Dialog.currentFiles = Dialog.currentFiles.OrderBy(i => i.Extension).ToList();

            if (!sortDown)
            {
                Dialog.currentDirectories.Reverse();
                Dialog.currentFiles.Reverse();
            }
        }
    }
}<|MERGE_RESOLUTION|>--- conflicted
+++ resolved
@@ -64,54 +64,6 @@
 
         protected override void Draw()
         {
-<<<<<<< HEAD
-            //bool complete = false;
-            //
-            //g.CurrentNode.Layout(LayoutType.Column);
-            //g.CurrentNode.ScaleChildren();
-            //g.CurrentNode.Padding(10, 10, 10, 10);
-            //
-            //using (g.Node("Header").ExpandWidth().MaxHeight(GuiStyle.ItemHeight).Layout(LayoutType.Row).ScaleChildren().Enter())
-            //{
-            //    var textSize = UIDrawList.DefaultFont.CalcTextSize(Dialog.title, 0);
-            //    using (g.Node("Title").Expand().MaxWidth(textSize.x).Enter())
-            //    {
-            //        g.DrawText(UIDrawList.DefaultFont, Dialog.title, 20, g.CurrentNode.LayoutData.InnerRect, GuiStyle.Base10);
-            //    }
-            //
-            //    using (g.ButtonNode("BackBtn", out var pressed, out var hovered).Expand().MaxWidth(GuiStyle.ItemHeight).Enter())
-            //    {
-            //        g.DrawText(UIDrawList.DefaultFont, FontAwesome6.ChevronLeft, 20, g.CurrentNode.LayoutData.InnerRect, hovered ? GuiStyle.Base11 : GuiStyle.Base4);
-            //    }
-            //
-            //    using (g.ButtonNode("ForwardBtn", out var pressed, out var hovered).Expand().MaxWidth(GuiStyle.ItemHeight).Enter())
-            //    {
-            //        g.DrawText(UIDrawList.DefaultFont, FontAwesome6.ChevronRight, 20, g.CurrentNode.LayoutData.InnerRect, hovered ? GuiStyle.Base11 : GuiStyle.Base4);
-            //    }
-            //
-            //    using (g.Node("Search").Expand().Enter())
-            //    {
-            //        g.Search("SearchInput", ref _searchText, 0, 0, Size.Percentage(1f), GuiStyle.ItemHeight);
-            //    }
-            //    using (g.Node("Search").Expand().Enter())
-            //    {
-            //        g.Search("SearchInput", ref _searchText, 0, 0, Size.Percentage(1f), GuiStyle.ItemHeight);
-            //    }
-            //
-            //
-            //    g.Search("SearchInput", ref _searchText, 0, 0, Size.Percentage(1f), GuiStyle.ItemHeight);
-            //}
-            //
-            //// Clicked outside Window
-            //if (g.IsPointerClick(Veldrid.MouseButton.Left) && !g.IsHovering())
-            //{
-            //    isOpened = false;
-            //    Dialog.OnCancel?.Invoke();
-            //}
-            //
-            //if (complete)
-            //    isOpened = false;
-=======
             bool complete = false;
 
             gui.CurrentNode.Layout(LayoutType.Row);
@@ -291,7 +243,7 @@
             }
 
             // Clicked outside Window
-            if (gui.IsPointerClick(Silk.NET.Input.MouseButton.Left) && !gui.IsPointerHovering())
+            if (gui.IsPointerClick(Veldrid.MouseButton.Left) && !gui.IsPointerHovering())
             {
                 Debug.Log("clicked outside of window");
                 isOpened = false;
@@ -320,7 +272,6 @@
             
             // gigabyte
             return length / 1000000000f + "gb";
->>>>>>> 8c7e7cb6
         }
 
         private void Sort(bool forceSort = false)
