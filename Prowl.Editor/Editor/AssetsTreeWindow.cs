--- conflicted
+++ resolved
@@ -560,9 +560,6 @@
             if (interact.TakeFocus(true))
                 SelectHandler.Select(index, entry);
 
-<<<<<<< HEAD
-            if (isAsset && interact.IsHovered() && Gui.ActiveGUI.IsPointerDoubleClick(Veldrid.MouseButton.Left))
-=======
             if (interact.IsHovered() && Gui.ActiveGUI.IsPointerClick(Silk.NET.Input.MouseButton.Right))
                 Gui.ActiveGUI.OpenPopup("RightClickFile");
             var popupHolder = Gui.ActiveGUI.CurrentNode;
@@ -570,8 +567,7 @@
                 using (node2.Width(180).Padding(5).Layout(LayoutType.Column).FitContentHeight().Enter())
                     DrawContextMenu(entry, null, false, popupHolder);
 
-            if (isAsset && interact.IsHovered() && Gui.ActiveGUI.IsPointerDoubleClick(Silk.NET.Input.MouseButton.Left))
->>>>>>> 32cc3653
+            if (isAsset && interact.IsHovered() && Gui.ActiveGUI.IsPointerDoubleClick(Veldrid.MouseButton.Left))
             {
                 if (entry.Extension.Equals(".scene", StringComparison.OrdinalIgnoreCase))
                     SceneManager.LoadScene(new AssetRef<Runtime.Scene>(guid));
