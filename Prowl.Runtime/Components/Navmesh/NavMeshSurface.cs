--- conflicted
+++ resolved
@@ -60,34 +60,6 @@
 
         private float timer = 0;
 
-<<<<<<< HEAD
-            if (debug_bounds != default)
-            {
-                /*
-                Gizmos.Matrix = GameObject.Transform.localToWorldMatrix;
-                Gizmos.Color = Color.blue;
-                Gizmos.DrawCube(debug_bounds.center, debug_bounds.size);
-                */
-            }
-
-            if (debug_polygons != null)
-            {
-                for (int i = 0; i < debug_polygons.Length; i++)
-                {
-                    for (int j = 0; j < debug_polygons[i].Length; j++)
-                    {
-                        /*
-                        Gizmos.Color = Color.blue * 0.5f;
-                        for (int k = 0; k < debug_polygons[i][j].Length; k++)
-                        {
-                            Gizmos.Matrix = GameObject.Transform.localToWorldMatrix;
-                            Gizmos.DrawPolygon([debug_polygons[i][j][k], debug_polygons[i][j][(k + 1) % debug_polygons[i][j].Length]]);
-                        }
-                        */
-                    }
-                }
-            }
-=======
         #endregion
 
         #endregion
@@ -107,7 +79,6 @@
             crowd.SetObstacleAvoidanceParams(0, option);
 
             ready = true;
->>>>>>> eea3d2fe
         }
 
         public override void Update()
